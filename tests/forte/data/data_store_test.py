--- conflicted
+++ resolved
@@ -110,11 +110,7 @@
                     [9999, 1234567],
                     10123,
                     "ft.onto.base_ontology.Phrase",
-<<<<<<< HEAD
                     "Sentence",
-=======
-                    Sentence,
->>>>>>> 92fe7280
                     0,
                 ]
             ]),
@@ -165,11 +161,7 @@
                 [9999, 1234567],
                 10123,
                 "ft.onto.base_ontology.Phrase",
-<<<<<<< HEAD
                 "Sentence",
-=======
-                Sentence,
->>>>>>> 92fe7280
                 0,
             ]
         }
@@ -276,7 +268,6 @@
         self.assertEqual(len(self.data_store._DataStore__entry_dict), 2)
         self.assertEqual(num_doc, 1)
         self.assertEqual(num_sent, 0)
-<<<<<<< HEAD
 
         # delete group
         self.data_store.delete_entry(10123)
@@ -310,52 +301,6 @@
         test_type_name = "ft.onto.base_ontology.Dependency"
         is_annot = self.data_store._is_annotation(test_type_name)
         self.assertEqual(is_annot, False)
-    
-    def test_add_new_type(self):
-        # initialize
-        self.data_store._type_attributes = {}
-        self.data_store._DataStore__elements = []
-
-        self.data_store._add_new_type("ft.onto.base_ontology.Document")
-        self.data_store._add_new_type("ft.onto.base_ontology.Sentence")
-        self.assertEqual(len(self.data_store._DataStore__elements), 2)
-        self.assertEqual(self.data_store._type_attributes["ft.onto.base_ontology.Sentence"], {})
-
-=======
-
-        # delete group
-        self.data_store.delete_entry(10123)
-        self.assertEqual(len(self.data_store._DataStore__entry_dict), 1)
-        self.assertEqual(len(self.data_store._DataStore__elements["ft.onto.base_ontology.Phrase"]), 0)
-
-    def test_delete_entry_nonexist(self):
-        # Entry tid does not exist; should raise a KeyError
-        with self.assertRaises(KeyError):
-            self.data_store.delete_entry(1000)
-
-    def test_delete_entry_by_loc(self):
-        self.data_store._delete_entry_by_loc("ft.onto.base_ontology.Document", 1)
-        # dict entry is not deleted; only delete entry in element list
-        self.assertEqual(len(self.data_store._DataStore__entry_dict), 5)
-        self.assertEqual(len(self.data_store._DataStore__elements["ft.onto.base_ontology.Document"]), 1)
-
-        # index_id out of range
-        with self.assertRaises(IndexError):
-            self.data_store._delete_entry_by_loc("ft.onto.base_ontology.Document", 1)
-
-        # type_name does not exist
-        with self.assertRaises(KeyError):
-            self.data_store._delete_entry_by_loc("ft.onto.base_ontology.EntityMention", 1)
-
-    def test_is_annotation(self):
-        test_type_name = "ft.onto.base_ontology.Sentence"
-        is_annot = self.data_store._is_annotation(test_type_name)
-        self.assertEqual(is_annot, True)
-
-        test_type_name = "ft.onto.base_ontology.Dependency"
-        is_annot = self.data_store._is_annotation(test_type_name)
-        self.assertEqual(is_annot, False)
->>>>>>> 92fe7280
 
     def test_next_entry(self):
         # next_ent = self.next_entry(1234)
