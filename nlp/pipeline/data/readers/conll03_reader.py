--- conflicted
+++ resolved
@@ -38,8 +38,6 @@
         super().__init__(lazy)
         self.ner_ontology = CoNLL03Ontology
 
-<<<<<<< HEAD
-=======
     @staticmethod
     def dataset_path_iterator(dir_path: str) -> Iterator[str]:
         """
@@ -51,7 +49,6 @@
                 if data_file.endswith("conll"):
                     yield os.path.join(root, data_file)
 
->>>>>>> 3b2ad1ff
     def _read_document(self, file_path: str) -> DataPack:
 
         doc = codecs.open(file_path, "r", encoding="utf8")
@@ -106,6 +103,7 @@
                 has_rows = False
 
         self.current_datapack.text = text
+        self.current_datapack.meta.doc_id = file_path
         doc.close()
         return self.current_datapack
 
