--- conflicted
+++ resolved
@@ -18,14 +18,6 @@
 """
 from copy import deepcopy
 from collections import defaultdict
-<<<<<<< HEAD
-from typing import List, Tuple, Dict, DefaultDict, Set
-from bisect import bisect_right
-from forte.data.ontology.core import Entry
-from forte.common.configuration import Config
-from forte.common.resources import Resources
-from forte.data.ontology.top import Annotation, MultiPackLink, Link
-=======
 from typing import List, Tuple, Dict, DefaultDict, Set, Union, cast
 from bisect import bisect_right
 from sortedcontainers import SortedList, SortedDict
@@ -35,7 +27,6 @@
 from forte.data.ontology.top import (
     Annotation, MultiPackLink, Link, MultiPackGroup, Group
 )
->>>>>>> 7c5e8940
 from forte.data.span import Span
 from forte.data.data_pack import DataPack
 from forte.data.multi_pack import MultiPack
@@ -182,79 +173,6 @@
     levels: character, word, sentence or document.
     """
     def __init__(self):
-<<<<<<< HEAD
-        r"""
-        - replaced_annos: {datapack id: List[span, text]}
-            It records the spans replaced by new texts.
-            It is a map from datapack id to a list of tuples
-            (span, new text) inserted by :func: replace.
-            The new text will be used for building new data pack.
-
-        - inserted_annos: {datapack id: Dict{position: length}}
-            It records the inserted spans, mapping from datapack id
-            to a dictionary (position -> length) inserted
-            by :func: insert.
-            The position is the index in the original datapack
-            of insertion, and the length is the length of the
-            inserted string.
-
-        - deleted_annos: {datapack id: Set[annotation tid]}
-            It records the deleted spans, mapping from datapack id
-            to a set of annotation tids appended by :func: delete.
-
-        - data_pack_map: {orig pack id: new pack id}
-            It maintains a mapping from the pack id
-            of the original pack to the pack id of augmented pack.
-            It is used when copying the MultiPackLink.
-
-        - anno_maps: {datapack id: Dict{orig tid, new tid}}
-            It is a map for tracking the annotation ids
-            before and after the auto align. It maps the
-            original annotation tid to the new annotation tid.
-            It is used when copying the MultiPackLink.
-        """
-        super().__init__()
-        self.replaced_annos: DefaultDict[int, List[Tuple[Span, str]]] = \
-            defaultdict(list)
-        self.inserted_annos: DefaultDict[int, Dict[int, int]] = \
-            defaultdict(dict)
-        self.deleted_annos: DefaultDict[int, Set[int]] = defaultdict(set)
-
-        self.data_pack_map: Dict[int, int] = {}
-        self.anno_maps: Dict[int, Dict[int, int]] = {}
-        self.other_entry_policy: Dict[str, str] = {}
-
-    def initialize(self, resources: Resources, configs: Config):
-        super().initialize(resources, configs)
-        # Parse the "other_entry_policy" in the configuration.
-        self.other_entry_policy = self._get_other_entry_policy_dict()
-
-    def _get_other_entry_policy_dict(self) -> Dict[str, str]:
-        r"""
-        A helper function for parsing the "other_entry_policy"
-        configuration.
-        """
-        entries = self.configs['other_entry_policy']["entry"]
-        policies = self.configs['other_entry_policy']["policy"]
-        other_entry_policy = {}
-        for entry, policy in zip(entries, policies):
-            other_entry_policy[entry] = policy
-        return other_entry_policy
-
-    def _is_span_overlap(self, pid: int, begin: int, end: int) -> bool:
-        r"""
-        This function will check whether the new span
-        has an overlap with any existing spans.
-        Args:
-            - pid: Datapack Id.
-            - begin: The span begin index.
-            - end: The span end index.
-        Returns:
-            True if the input span overlaps with
-            any existing spans, False otherwise.
-        """
-        for span, _ in self.replaced_annos[pid]:
-=======
         super().__init__()
 
         # :attr:`_replaced_annos`: {datapack id: SortedList[span, new text]}
@@ -315,16 +233,11 @@
             any existing spans, False otherwise.
         """
         for span, _ in self._replaced_annos[pid]:
->>>>>>> 7c5e8940
             if not(span.begin >= end or span.end <= begin):
                 return True
         return False
 
-<<<<<<< HEAD
-    def replace(
-=======
     def _replace(
->>>>>>> 7c5e8940
             self,
             replacement_op: TextReplacementOp,
             input: Annotation
@@ -338,73 +251,6 @@
         augmented spans.
 
         Args:
-<<<<<<< HEAD
-            - replacement_op: The class for data augmentation algorithm.
-            - input: The entry to be replaced.
-        Returns:
-            A bool value. True if the replacement happened, False otherwise.
-        """
-        # Ignore the new annotation if overlap.
-        pid: int = input.pack.meta.pack_id
-        if self._is_span_overlap(pid, input.begin, input.end):
-            return False
-        replaced_text: str
-        is_replace: bool
-        is_replace, replaced_text = replacement_op.replace(input)
-        if is_replace:
-            self.replaced_annos[pid].append((input.span, replaced_text))
-            return True
-        return False
-
-    def insert(
-            self,
-            inserted_text: str,
-            data_pack: DataPack,
-            pos: int
-    ) -> bool:
-        r"""
-        This is a wrapper function to insert a new annotation. After
-        getting the inserted text, it will register the input & output
-        for later batch process of building the new data pack.
-
-        The insertion at each position can only occur once. If there
-        is already an insertion at current position, it will abort.
-        Args:
-            - replacement_op: The class for data augmentation algorithm.
-                For insertion, it should be able to generate a string
-                with an empty input.
-            - data_pack: The datapack for insertion.
-            - pos: The position(index) of insertion.
-        Returns:
-            A bool value. True if the insertion happened, False otherwise.
-        """
-        pid: int = data_pack.meta.pack_id
-        if self._is_span_overlap(pid, pos, pos):
-            return False
-
-        if pos not in self.inserted_annos[pid]:
-            self.replaced_annos[pid].append((Span(pos, pos), inserted_text))
-            self.inserted_annos[pid][pos] = len(inserted_text)
-            return True
-        return False
-
-    def delete(
-            self,
-            input: Annotation
-    ) -> bool:
-        r"""
-        This is a wrapper function to delete an annotation.
-
-        Args:
-            -input: The annotation to remove.
-        Returns:
-            A bool value. True if the deletion happened, False otherwise.
-        """
-        pid: int = input.pack.meta.pack_id
-        self.replaced_annos[pid].append((input.span, ""))
-        self.deleted_annos[pid].add(input.tid)
-        return True
-=======
             replacement_op: The class for data augmentation algorithm.
             input: The entry to be replaced.
         Returns:
@@ -432,7 +278,6 @@
         This is a wrapper function to insert a new annotation. After
         getting the inserted text, it will register the input & output
         for later batch process of building the new data pack.
->>>>>>> 7c5e8940
 
         The insertion at each position can only occur once. If there
         is already an insertion at current position, it will abort the
@@ -474,12 +319,7 @@
     def _auto_align_annotations(
         self,
         data_pack: DataPack,
-<<<<<<< HEAD
-        replaced_annotations: List[Tuple[Span, str]],
-
-=======
         replaced_annotations: SortedList,
->>>>>>> 7c5e8940
     ) -> DataPack:
         r"""
         Function to replace some annotations with new strings.
@@ -488,14 +328,6 @@
 
         The links are also copied if its parent & child are
         both present in the new pack.
-<<<<<<< HEAD
-
-        Args:
-            - data_pack: The Datapack holding the replaced annotations.
-            - replaced_annotations: A list of tuples(span, new string).
-            The text and span of the annotations will be updated
-            with the new string.
-=======
 
         The groups are copied if all its members are present
         in the new pack.
@@ -505,28 +337,16 @@
             replaced_annotations: A SortedList of tuples(span, new string).
                 The text and span of the annotations will be updated
                 with the new string.
->>>>>>> 7c5e8940
 
         Returns:
             A new data_pack holds the text after replacement. The annotations
             in the original data pack will be copied and auto-aligned as
             instructed by the "other_entry_policy" in the configuration.
-<<<<<<< HEAD
-=======
             The links and groups will be copied if there members are copied.
->>>>>>> 7c5e8940
         """
         if len(replaced_annotations) == 0:
             return deepcopy(data_pack)
 
-<<<<<<< HEAD
-        # Sort the annotations by span beginning index.
-        replaced_annotations = sorted(
-            replaced_annotations,
-            key=lambda x: (x[0].begin, x[0].end)
-        )
-=======
->>>>>>> 7c5e8940
         spans: List[Tuple[int, int]] = [
             (span.begin, span.end) for span, _ in replaced_annotations]
         replacement_strs: List[str] = [
@@ -558,144 +378,20 @@
             new_end = new_begin + len(replacement_strs[i])
             new_spans.append((new_begin, new_end))
             bias = new_end - old_end
-<<<<<<< HEAD
-
-        def modify_index(
-                index: int,
-                old_spans: List[Tuple[int, int]],
-                new_spans: List[Tuple[int, int]],
-                is_begin: bool,
-                is_inclusive: bool
-        ) -> int:
-            r"""
-            A helper function to map an index before replacement
-            to the index after replacement. The old spans and
-            new spans are anchor indices for the mapping.
-
-            Args:
-                - index: The index to map.
-                - old_spans: The spans before replacement.
-                - new_spans: The spans after replacement.
-                - is_begin: True if the index is a span begin index.
-                - is_inclusive: True if the span constructed by the aligned
-                    index should include inserted spans.
-            Returns:
-                The aligned index.
-
-            If the old spans are:
-                [0, 1], [2, 3], [4, 6]
-            the new spans are:
-                [0, 4], [5, 7], [8, 9]
-            the input index is:
-                3
-            and we ignore the insertions,
-            the algorithm will first locate the last span with
-            a begin index less or equal than the target index,
-            ([2,3]), and find the corresponding span in new spans([5,7]).
-            Then we calculate the delta index(7-3=4) and update our
-            input index(3+4=7). The output then is 7.
-
-            When insertion is considered, there will be spans
-            with the same begin index, for example,
-            [0, 1], [1, 1], [1, 2]. The output will depend on
-            whether to include the inserted span, and whether the
-            input index is a begin or an end index.
-
-            If the old spans are:
-                [0, 1], [1, 1], [1, 2]
-            the new spans are:
-                [0, 2], [2, 4], [4, 5]
-            the input index is:
-                1,
-            the output will be 2 if both is_inclusive and is_begin are True,
-            because the inserted [1, 1] should be included in the span.
-            If the is_inclusive=True but is_begin=False, the output will be
-            4 because the index is an end index of the span.
-            """
-
-            # Get the max index for binary search.
-            max_index: int = old_spans[-1][1] + 1
-
-            last_span_ind: int = bisect_right(
-                old_spans, (index, max_index)
-            ) - 1
-
-            # If there is an inserted span, it will
-            # always be the first of those spans with
-            # the same begin index.
-            if last_span_ind >= 0:
-                if is_inclusive:
-                    if is_begin:
-                        # When inclusive, move the begin index
-                        # to the left to include the inserted span.
-                        if last_span_ind > 0 and \
-                                old_spans[last_span_ind - 1][0] == index:
-                            # Old spans: [0, 1], [1, 1], [1, 3]
-                            # Target index: 1
-                            # Change last_span_index from 2 to 1
-                            # to include the [1, 1] span.
-                            last_span_ind -= 1
-                        else:
-                            # Old spans: [0, 1], [1, 1], [2, 3]
-                            # Target index: 1
-                            # last_span_index: 1
-                            # No need to change.
-                            pass
-
-                else:
-                    if not is_begin:
-                        # When exclusive, move the end index
-                        # to the left to exclude the inserted span.
-                        if last_span_ind > 0 and \
-                                old_spans[last_span_ind - 1][0] == index:
-                            # Old spans: [0, 1], [1, 1], [1, 3]
-                            # Target index: 1
-                            # Change last_span_index from 2 to 0
-                            # to exclude the [1, 1] span.
-                            last_span_ind -= 2
-                        elif old_spans[last_span_ind][0] == index and \
-                            old_spans[last_span_ind][1] == index:
-                            # Old spans: [0, 1], [1, 1], [2, 3]
-                            # Target index: 1
-                            # Change last_span_index from 1 to 0
-                            # to exclude the [1, 1] span.
-                            last_span_ind -= 1
-
-            if last_span_ind < 0:
-                # There is no replacement before this index.
-                return index
-            # Find the nearest anchor point on the left of current index.
-            # Start from the span's begin index.
-            delta_index: int = new_spans[last_span_ind][0] - \
-                               old_spans[last_span_ind][0]
-
-            if old_spans[last_span_ind][0] == old_spans[last_span_ind][1] \
-                    and old_spans[last_span_ind][0] == index \
-                    and is_begin \
-                    and is_inclusive:
-                return index + delta_index
-
-            if old_spans[last_span_ind][1] <= index:
-                # Use the span's end index as anchor, if possible.
-                delta_index = new_spans[last_span_ind][1] - \
-                              old_spans[last_span_ind][1]
-            return index + delta_index
 
         new_pack: DataPack = DataPack()
         new_pack.set_text(new_text)
 
         entries_to_copy: List[str] = \
-            list(self.other_entry_policy.keys()) + \
+            list(self._other_entry_policy.keys()) + \
             [self.configs['augment_entry']]
 
-        anno_map: Dict[int, int] = {}
-
+        entry_map: Dict[int, int] = {}
         insert_ind: int = 0
         pid: int = data_pack.meta.pack_id
 
-        inserted_annos: List[Tuple[int, int]] = sorted(
-            list(self.inserted_annos[pid].items()),
-            key=lambda x: x[0]
+        inserted_annos: List[Tuple[int, int]] = list(
+            self._inserted_annos[pid].items()
         )
 
         def _insert_new_span(
@@ -750,7 +446,7 @@
                         insert_ind += 1
 
                     # Deletion
-                    if orig_anno.tid in self.deleted_annos[pid]:
+                    if orig_anno.tid in self._deleted_annos[pid]:
                         continue
 
                 # Auto align the spans.
@@ -758,86 +454,7 @@
                 span_new_end: int = orig_anno.end
 
                 if entry == self.configs['augment_entry'] \
-                        or self.other_entry_policy[entry] \
-=======
-
-        new_pack: DataPack = DataPack()
-        new_pack.set_text(new_text)
-
-        entries_to_copy: List[str] = \
-            list(self._other_entry_policy.keys()) + \
-            [self.configs['augment_entry']]
-
-        entry_map: Dict[int, int] = {}
-        insert_ind: int = 0
-        pid: int = data_pack.meta.pack_id
-
-        inserted_annos: List[Tuple[int, int]] = list(
-            self._inserted_annos[pid].items()
-        )
-
-        def _insert_new_span(
-                insert_ind: int,
-                inserted_annos: List[Tuple[int, int]],
-                new_pack: DataPack,
-                spans: List[Tuple[int, int]],
-                new_spans: List[Tuple[int, int]]
-        ):
-            r"""
-            An internal helper function for insertion.
-            """
-            pos: int
-            length: int
-            pos, length = inserted_annos[insert_ind]
-            insert_end: int = modify_index(
-                pos,
-                spans,
-                new_spans,
-                is_begin=False,
-                # Include the inserted span itself.
-                is_inclusive=True
-            )
-            insert_begin: int = insert_end - length
-            new_anno = create_class_with_kwargs(
-                entry,
-                {
-                    "pack": new_pack,
-                    "begin": insert_begin,
-                    "end": insert_end
-                }
-            )
-            new_pack.add_entry(new_anno)
-
-        # Iterate over all the original entries and modify their spans.
-        for entry in entries_to_copy:
-            for orig_anno in data_pack.get(get_class(entry)):
-                # Dealing with insertion/deletion only for augment_entry.
-                if entry == self.configs['augment_entry']:
-                    while insert_ind < len(inserted_annos) and \
-                            inserted_annos[insert_ind][0] <= orig_anno.begin:
-                        # Preserve the order of the spans with merging sort.
-                        # It is a 2-way merging from the inserted spans
-                        # and original spans based on the begin index.
-                        _insert_new_span(
-                            insert_ind,
-                            inserted_annos,
-                            new_pack,
-                            spans,
-                            new_spans
-                        )
-                        insert_ind += 1
-
-                    # Deletion
-                    if orig_anno.tid in self._deleted_annos[pid]:
-                        continue
-
-                # Auto align the spans.
-                span_new_begin: int = orig_anno.begin
-                span_new_end: int = orig_anno.end
-
-                if entry == self.configs['augment_entry'] \
                         or self._other_entry_policy[entry] \
->>>>>>> 7c5e8940
                         == 'auto_align':
                     # Only inclusive when the entry is not augmented.
                     # E.g.: A Sentence include the inserted Token on the edge.
@@ -857,11 +474,7 @@
                     }
                 )
                 new_pack.add_entry(new_anno)
-<<<<<<< HEAD
-                anno_map[orig_anno.tid] = new_anno.tid
-=======
                 entry_map[orig_anno.tid] = new_anno.tid
->>>>>>> 7c5e8940
 
             # Deal with spans after the last annotation in the original pack.
             if entry == self.configs['augment_entry']:
@@ -875,22 +488,6 @@
                     )
                     insert_ind += 1
 
-<<<<<<< HEAD
-        # Iterate over and copy the links in the datapack.
-        for link in data_pack.get(Link):
-            parent: Entry = link.parent
-            child: Entry = link.child
-            if parent.tid not in anno_map or child.tid not in anno_map:
-                continue
-            new_parent: Entry = new_pack.get_entry(anno_map[parent.tid])
-            new_child: Entry = new_pack.get_entry(anno_map[child.tid])
-            new_link = type(link)(
-                new_pack, new_parent, new_child)  # type: ignore
-            new_pack.add_entry(new_link)
-
-        self.data_pack_map[pid] = new_pack.meta.pack_id
-        self.anno_maps[pid] = anno_map
-=======
         # Iterate over and copy the links/groups in the datapack.
         for link in data_pack.get(Link):
             self._copy_link_or_group(link, entry_map, new_pack)
@@ -899,75 +496,12 @@
 
         self._data_pack_map[pid] = new_pack.meta.pack_id
         self._entry_maps[pid] = entry_map
->>>>>>> 7c5e8940
         return new_pack
 
     def _clear_states(self):
         r"""
         This function clears the states. It should be
         called after processing a multipack.
-<<<<<<< HEAD
-        """
-        self.replaced_annos.clear()
-        self.inserted_annos.clear()
-        self.deleted_annos.clear()
-        self.data_pack_map.clear()
-        self.anno_maps.clear()
-
-    def _copy_multi_pack_links(self, multi_pack: MultiPack):
-        r"""
-        This function copies the MultiPackLinks in the multipack.
-        It could be used in tasks such as text generation, where
-        MultiPackLink is used to align the source and target.
-
-        Args:
-            - input: The input multi pack.
-        """
-        for mpl in multi_pack.get(MultiPackLink):
-            # Get the original Entry and DataPack.
-            parent: Entry = mpl.get_parent()
-            child: Entry = mpl.get_child()
-            parent_pack: DataPack = parent.pack
-            child_pack: DataPack = child.pack
-            parent_pack_pid: int = parent_pack.meta.pack_id
-            child_pack_pid: int = child_pack.meta.pack_id
-
-            # Only copy the link when both packs are present.
-            if parent_pack_pid not in self.data_pack_map \
-                    or child_pack_pid not in self.data_pack_map \
-                    or parent_pack_pid not in self.anno_maps \
-                    or child_pack_pid not in self.anno_maps:
-                continue
-            # Get the new Entry and DataPack.
-            new_parent_pack: DataPack = multi_pack.get_pack_at(
-                multi_pack.get_pack_index(self.data_pack_map[parent_pack_pid])
-            )
-            new_child_pack: DataPack = multi_pack.get_pack_at(
-                multi_pack.get_pack_index(self.data_pack_map[child_pack_pid])
-            )
-
-            # Only copy the link when both entries are present.
-            if parent.tid not in self.anno_maps[parent_pack_pid] \
-                    or child.tid not in self.anno_maps[child_pack_pid]:
-                continue
-            new_parent_tid: int = self.anno_maps[parent_pack_pid][parent.tid]
-            new_child_tid: int = self.anno_maps[child_pack_pid][child.tid]
-            new_parent: Entry = new_parent_pack.get_entry(new_parent_tid)
-            new_child: Entry = new_child_pack.get_entry(new_child_tid)
-            # Copy the MultiPackLink.
-            multi_pack.add_entry(
-                MultiPackLink(
-                    multi_pack, new_parent, new_child
-                )
-            )
-        self._clear_states()
-
-    def _process(self, input_pack: MultiPack):
-        replacement_op = create_class_with_kwargs(
-            self.configs["kwargs"]["data_aug_op"],
-            class_args={
-                "configs": self.configs["kwargs"]["data_aug_op_config"]
-=======
         """
         self._replaced_annos.clear()
         self._inserted_annos.clear()
@@ -1108,7 +642,6 @@
             self.configs["data_aug_op"],
             class_args={
                 "configs": self.configs["data_aug_op_config"]["kwargs"]
->>>>>>> 7c5e8940
             }
         )
         augment_entry = get_class(self.configs["augment_entry"])
@@ -1116,19 +649,11 @@
 
         for pack_name, data_pack in input_pack.iter_packs():
             for anno in data_pack.get(augment_entry):
-<<<<<<< HEAD
-                self.replace(replacement_op, anno)
-            new_pack_name = "augmented_" + pack_name
-            new_pack = self.auto_align_annotations(
-                data_pack=data_pack,
-                replaced_annotations=self.replaced_annos[
-=======
                 self._replace(replacement_op, anno)
             new_pack_name = "augmented_" + pack_name
             new_pack = self._auto_align_annotations(
                 data_pack=data_pack,
                 replaced_annotations=self._replaced_annos[
->>>>>>> 7c5e8940
                     data_pack.meta.pack_id
                 ]
             )
@@ -1137,9 +662,6 @@
         for new_pack_name, new_pack in new_packs:
             input_pack.add_pack_(new_pack, new_pack_name)
 
-<<<<<<< HEAD
-        self._copy_multi_pack_links(input_pack)
-=======
         # Copy the MultiPackLinks/MultiPackGroups
         for mpl in input_pack.get(MultiPackLink):
             self._copy_multi_pack_link_or_group(mpl, input_pack)
@@ -1149,7 +671,6 @@
         # Must be called after processing each multipack
         # to reset internal states.
         self._clear_states()
->>>>>>> 7c5e8940
 
     @classmethod
     def default_configs(cls):
@@ -1157,45 +678,6 @@
         Returns:
             A dictionary with the default config for this processor.
         Following are the keys for this dictionary:
-<<<<<<< HEAD
-            - augment_entries: defines the entries the processor
-            will augment. It should be a full path to the entry class.
-            - other_entry_policy: a dict specifying the policies for
-            other entries. It has two keys: "entry" and "policy".
-
-            The values of "policy" are aligned with the values of "entry".
-            They are two aligned lists. The "entry" should be class name.
-            The "policy" specifies how to process the corresponding entries
-            after replacement.
-
-            If the policy is "auto_align", the span of the entry
-            will be automatically modified according to its original location.
-            However, some spans might become invalid after the augmentation,
-            for example, the tokens within a replaced sentence may disappear.
-
-            Entries not in the "entry" will not be copied to the new data pack.
-
-            Example:
-            {
-                "entry": [
-                    "ft.onto.base_ontology.Document",
-                    "ft.onto.base_ontology.Sentence"
-                ],
-                "policy": ["auto_align", "auto_align"]
-            }
-        """
-        config = super().default_configs()
-        config.update({
-            'augment_entry': "ft.onto.base_ontology.Sentence",
-            'other_entry_policy': {
-                "entry": [],
-                "policy": [],
-            },
-            "type": "data_augmentation_op",
-            "kwargs": {
-                'data_aug_op': "",
-                'data_aug_op_config': {}
-=======
             - augment_entry:
                 Defines the entry the processor will augment.
                 It should be a full qualified name of the entry class.
@@ -1259,7 +741,6 @@
             'data_aug_op': '',
             "data_aug_op_config": {
                 'kwargs': {}
->>>>>>> 7c5e8940
             }
         })
         return config