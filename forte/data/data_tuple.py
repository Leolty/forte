--- conflicted
+++ resolved
@@ -1,4 +1,4 @@
-from typing import (
+gfrom typing import (
     Dict,
     Iterable,
     Iterator,
@@ -58,18 +58,11 @@
     def __init__(self, pack_name: Optional[str] = None):
         super().__init__()
         self._text = ""
-<<<<<<< HEAD
         
         # anntations: list of (class_name, id, begin, end, attr_1, attr_2, ..., attr_n)
         self.elements: SortedList[tuple] = SortedList(key = self.key_function)
         
-=======
-        # A dictionary that records all entrys with structure {tid: entry}.
->>>>>>> 4fce0d4e
-        self.entry_dict: dict = dict()
-
-        # A sorted list of annotation (class_name, begin, end, tid, args*[tuple])
-        self.elements: SortedList[tuple] = SortedList(key=self.key_function)
+        self.entry_dict: dict = dict()g
 
         # Sorted lists of entries, need to add all types
         # self.sentence: SortedList[tuple] = SortedList(key = self.key_function)
@@ -158,10 +151,6 @@
         include_sub_type=True,
     ):
         entry_type_: Type[EntryType] = as_entry_type(entry_type)
-<<<<<<< HEAD
-=======
-
->>>>>>> 4fce0d4e
         range_annotation_: Tuple
 
         if isinstance(range_annotation, int):
@@ -196,7 +185,6 @@
             if entry[0] not in all_types:
                 continue
             yield entry  # type: ignore
-<<<<<<< HEAD
     
     def co_iterate(
         self, 
@@ -267,10 +255,6 @@
                 yield entry
 
     def get_data(
-=======
-
-    def get_data_raw(
->>>>>>> 4fce0d4e
         self,
         context_type: Union[str, Type[Annotation]],
         request: Optional[DataRequest] = None,
