# Copyright 2019 The Forte Authors. All Rights Reserved.
#
# Licensed under the Apache License, Version 2.0 (the "License");
# you may not use this file except in compliance with the License.
# You may obtain a copy of the License at
#
#      http://www.apache.org/licenses/LICENSE-2.0
#
# Unless required by applicable law or agreed to in writing, software
# distributed under the License is distributed on an "AS IS" BASIS,
# WITHOUT WARRANTIES OR CONDITIONS OF ANY KIND, either express or implied.
# See the License for the specific language governing permissions and
# limitations under the License.
"""
Utility functions for ontology generation.
"""
import os
import sys
import re
<<<<<<< HEAD
from importlib import util as import_util
=======
import json
import fnmatch

>>>>>>> 16138bf7
from pathlib import Path
from pydoc import locate
from importlib import util as import_util
from typing import Optional, List, Tuple

from distutils.file_util import copy_file
from distutils.dir_util import mkpath
from distutils.errors import DistutilsFileError
from distutils import log

import jsonschema


AUTO_GEN_SIGNATURE = '***automatically_generated***'


def copytree(src, dst, ignore_pattern_if_file_exists='*', preserve_mode=True,
             preserve_times=False, preserve_symlinks=False, update=False,
             verbose=1, dry_run=0):
    """
    A slightly modified version of `distutils.dir_util.copytree`, with the
    added parameter `ignore_pattern_if_file_exists` that ignores files if it
    matches the given pattern and already exists in the destination directory.
    By default, ignores all existing destination files.
    """

    if not dry_run and not os.path.isdir(src):
        raise DistutilsFileError(
              "cannot copy tree '%s': not a directory" % src)
    try:
        names = os.listdir(src)
    except OSError as e:
        if dry_run:
            names = []
        else:
            raise DistutilsFileError(
                  "error listing files in '%s': %s" % (src, e.strerror))

    if not dry_run:
        mkpath(dst, verbose=verbose)

    outputs = []
    outputs_ignored = []

    for n in names:
        src_name = os.path.join(src, n)
        dst_name = os.path.join(dst, n)

        if n.startswith('.nfs'):
            # skip NFS rename files
            continue

        if preserve_symlinks and os.path.islink(src_name):
            link_dest = os.readlink(src_name)
            if verbose >= 1:
                log.info("linking %s -> %s", dst_name, link_dest)
            if not dry_run:
                os.symlink(link_dest, dst_name)
            outputs.append(dst_name)

        elif os.path.isdir(src_name):
            part_outputs, part_outputs_ignored = copytree(
                src_name, dst_name, ignore_pattern_if_file_exists,
                preserve_mode, preserve_times, preserve_symlinks, update,
                verbose=verbose, dry_run=dry_run)
            outputs.extend(part_outputs)
            outputs_ignored.extend(part_outputs_ignored)

        elif not (fnmatch.fnmatch(dst_name, ignore_pattern_if_file_exists) and
                  os.path.exists(dst_name)):
            copy_file(src_name, dst_name, preserve_mode, preserve_times, update,
                      verbose=verbose, dry_run=dry_run)
            outputs.append(dst_name)

        else:
            outputs_ignored.append(dst_name)

    return outputs, outputs_ignored


def get_user_objects_from_module(module_str: str,
                                 custom_dirs: Optional[str] = None):
    """
    Args:
        module_str: Module in the form of string, package.module.
        custom_dirs: custom directories to search from if `module_str` is not a
          part of imported modules.

    Returns: A list of objects present in the module `module_str`,
             None if module not found

    """
    module = locate(module_str)
    if module is not None and hasattr(module, '__all__'):
        return module.__all__  # type: ignore
    objects: List[str] = []
    if custom_dirs is not None:
        module_file = module_str.replace('.', '/') + '.py'
        for dir_ in custom_dirs:
            filepath = os.path.join(dir_, module_file)
            try:
                spec = import_util.spec_from_file_location(module_str,
                                                           filepath)
                module = import_util.module_from_spec(spec)
                spec.loader.exec_module(module)  # type: ignore
                objects = module.__all__  # type: ignore
            except (FileNotFoundError, AttributeError):
                continue
    return objects


def search_in_dirs(file, dirs_paths):
    """
    Args:
        file: File to be searched for
        dirs_paths: Directory Paths in which the `file` is to be searched

    Returns: Resolved filename if the `file` is found in `dir_paths`,
    else `None`

    """
    abs_file = file
    for _dir in dirs_paths:
        abs_dir = os.path.abspath(_dir)
        if not os.path.isabs(file):
            abs_file = os.path.join(abs_dir, file)
        abs_file = os.path.normpath(abs_file)
        if os.path.exists(abs_file):
            return abs_file
    return None


def get_module_path(module: str):
    module_spec = import_util.find_spec(module)
    return module_spec.origin if module_spec is not None else None


def get_top_level_dirs(path: Optional[str]):
    """
    Args:
        path: Path for which the directories at depth==1 are to be returned
    Returns:
        Directories at depth==1 for `path`.
    """
    if path is None or not os.path.exists(path):
        return []
    return [item for item in os.listdir(path)
            if os.path.isdir(os.path.join(path, item))]


def split_file_path(path: str):
    """
    Args:
        path: Path to be split

    Returns: list containing path components
    Examples:
        >>> split_file_path('forte/data/ontology/file.py')
        ['forte', 'data', 'ontology', 'file.py']
        >>> split_file_path('/home/file.py')
        ['', 'home', 'file.py']
    """
    path_split = []
    prev_dir, curr_dir = None, (str(Path(path)), '')
    while prev_dir != curr_dir:
        prev_dir = curr_dir
        if curr_dir[-1].strip():
            path_split.append(curr_dir[-1])
        curr_dir = os.path.split(curr_dir[0])
    path_split += [''] if path.startswith('/') else []
    return path_split[::-1]


def validate_json_schema(input_filepath: str):
    """
    Validates the input json schema using validation meta-schema provided in
    `validation_filepath.json` according to the specification in
    `http://json-schema.org`.
    If the tested json is not valid, a `jsonschema.exceptions.ValidationError`
    is thrown.
    Args:
        input_filepath: Filepath of the json schema to be validated
    """
    validation_file_path = os.path.normpath(
        os.path.join(os.path.dirname(__file__), 'validation_schema.json'))
    with open(validation_file_path, 'r') as validation_json_file:
        validation_schema = json.loads(validation_json_file.read())
    with open(input_filepath, 'r') as input_json_file:
        input_schema = json.loads(input_json_file.read())
    jsonschema.Draft6Validator(validation_schema).validate(input_schema)


def get_python_version() -> Tuple[int, int]:
    """
    :return: Python major and minor version at runtime
    """
    version_info = sys.version_info
    return version_info[0], version_info[1]


def get_schema_from_ontology(imported_onto_file: Optional[str],
                             delimiters: List[str]) -> str:
    if imported_onto_file is None:
        raise FileNotFoundError
    with open(imported_onto_file, 'r') as imported_onto:
        regex = '|'.join(map(re.escape, delimiters))
        reqd_line = imported_onto.readlines()[1]
        installed_json_file = list(filter(None, re.split(regex, reqd_line)))[0]
    return installed_json_file


def get_parent_path(file_path: str, level: int = 1):
    relative_path = os.path.join(file_path, *([os.pardir] * level))
    return os.path.normpath(relative_path)


def get_installed_forte_dir():
    init_path = get_module_path('forte')
    return get_parent_path(init_path, 2) if init_path is not None else None


def get_current_forte_dir():
<<<<<<< HEAD
    return get_parent_path(__file__, 4)
=======
    return get_parent_path(__file__, 4)


def get_generated_files_in_dir(path):
    def is_generated(file_path):
        with open(file_path, 'r') as f:
            lines = f.readlines()
            return len(lines) > 0 and lines[0] == f'# {AUTO_GEN_SIGNATURE}\n'
    ext_files = []
    for root, _, files in os.walk(path):
        for file in files:
            path = os.path.join(root, file)
            if is_generated(path):
                ext_files.append(path)
    return ext_files
>>>>>>> 16138bf7
<|MERGE_RESOLUTION|>--- conflicted
+++ resolved
@@ -17,13 +17,9 @@
 import os
 import sys
 import re
-<<<<<<< HEAD
-from importlib import util as import_util
-=======
 import json
 import fnmatch
 
->>>>>>> 16138bf7
 from pathlib import Path
 from pydoc import locate
 from importlib import util as import_util
@@ -246,9 +242,6 @@
 
 
 def get_current_forte_dir():
-<<<<<<< HEAD
-    return get_parent_path(__file__, 4)
-=======
     return get_parent_path(__file__, 4)
 
 
@@ -263,5 +256,4 @@
             path = os.path.join(root, file)
             if is_generated(path):
                 ext_files.append(path)
-    return ext_files
->>>>>>> 16138bf7
+    return ext_files